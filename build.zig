--- conflicted
+++ resolved
@@ -67,11 +67,7 @@
     const build_docs = b.addInstallDirectory(.{
         .source_dir = vaxis_docs.getEmittedDocs(),
         .install_dir = .prefix,
-<<<<<<< HEAD
-        .install_subdir = "../docs",
-=======
         .install_subdir = "docs",
->>>>>>> f84bad64
     });
     const build_docs_step = b.step("docs", "Build the vaxis library docs");
     build_docs_step.dependOn(&build_docs.step);
