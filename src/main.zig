--- conflicted
+++ resolved
@@ -1,27 +1,3 @@
 const std = @import("std");
 
-pub const Vaxis = @import("vaxis.zig").Vaxis;
-<<<<<<< HEAD
-=======
-pub const Options = @import("Options.zig");
-
-pub const Queue = @import("queue.zig").Queue;
-pub const Key = @import("Key.zig");
-pub const Cell = @import("Cell.zig");
-pub const Style = Cell.Style;
-pub const Image = @import("Image.zig");
-pub const Mouse = @import("Mouse.zig");
-pub const Winsize = @import("Tty.zig").Winsize;
-pub const Window = @import("Window.zig");
-
-pub const widgets = @import("widgets.zig");
-
-/// Initialize a Vaxis application.
-pub fn init(comptime Event: type, opts: Options) !Vaxis(Event) {
-    return Vaxis(Event).init(opts);
-}
-
-test {
-    std.testing.refAllDecls(@This());
-}
->>>>>>> ba29a71b
+pub const Vaxis = @import("vaxis.zig").Vaxis;